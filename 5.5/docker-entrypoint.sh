#!/bin/bash
set -e

<<<<<<< HEAD
get_option () {
	local section=$1
	local option=$2
	local default=$3
	ret=$(my_print_defaults $section | grep '^--'${option}'=' | cut -d= -f2-)
	[ -z "$ret" ] && ret=$default
	echo $ret
}

=======
# if command starts with an option, prepend mysqld
>>>>>>> cefd45b1
if [ "${1:0:1}" = '-' ]; then
	set -- mysqld "$@"
fi

if [ "$1" = 'mysqld' ]; then
	# Get config
	DATADIR="$("$@" --verbose --help 2>/dev/null | awk '$1 == "datadir" { print $2; exit }')"
<<<<<<< HEAD
	SOCKET=$(get_option  mysqld socket "$DATADIR/mysql.sock")
	PIDFILE=$(get_option mysqld pid-file "/var/run/mysqld/mysqld.pid")
=======
>>>>>>> cefd45b1

	if [ ! -d "$DATADIR/mysql" ]; then
		if [ -z "$MYSQL_ROOT_PASSWORD" -a -z "$MYSQL_ALLOW_EMPTY_PASSWORD" ]; then
			echo >&2 'error: database is uninitialized and MYSQL_ROOT_PASSWORD not set'
			echo >&2 '  Did you forget to add -e MYSQL_ROOT_PASSWORD=... ?'
			exit 1
		fi
<<<<<<< HEAD
=======

>>>>>>> cefd45b1
		mkdir -p "$DATADIR"
		chown -R mysql:mysql "$DATADIR"

		echo 'Running mysql_install_db'
<<<<<<< HEAD
		mysql_install_db --user=mysql --datadir="$DATADIR" --rpm
		echo 'Finished mysql_install_db'

		mysqld --user=mysql --datadir="$DATADIR" --skip-networking &
		for i in $(seq 30 -1 0); do
			[ -S "$SOCKET" ] && break
			echo 'MySQL init process in progress...'
			sleep 1
		done
		if [ $i = 0 ]; then
=======
		mysql_install_db --user=mysql --datadir="$DATADIR" --rpm --basedir=/usr/local/mysql
		echo 'Finished mysql_install_db'

		mysqld --user=mysql --datadir="$DATADIR" --skip-networking --basedir=/usr/local/mysql &
		pid="$!"

		mysql=( mysql --protocol=socket -uroot )

		for i in {30..0}; do
			if echo 'SELECT 1' | "${mysql[@]}" &> /dev/null; then
				break
			fi
			echo 'MySQL init process in progress...'
			sleep 1
		done
		if [ "$i" = 0 ]; then
>>>>>>> cefd45b1
			echo >&2 'MySQL init process failed.'
			exit 1
		fi

<<<<<<< HEAD
		# These statements _must_ be on individual lines, and _must_ end with
		# semicolons (no line breaks or comments are permitted).
		# TODO proper SQL escaping on ALL the things D:

		tempSqlFile=$(mktemp /tmp/mysql-first-time.XXXXXX.sql)
		cat > "$tempSqlFile" <<-EOSQL
			-- What's done in this file shouldn't be replicated
			SET @@SESSION.SQL_LOG_BIN=0;
=======
		mysql_tzinfo_to_sql /usr/share/zoneinfo | "${mysql[@]}" mysql

		"${mysql[@]}" <<-EOSQL
			-- What's done in this file shouldn't be replicated
			--  or products like mysql-fabric won't work
			SET @@SESSION.SQL_LOG_BIN=0;
			
>>>>>>> cefd45b1
			DELETE FROM mysql.user ;
			CREATE USER 'root'@'%' IDENTIFIED BY '${MYSQL_ROOT_PASSWORD}' ;
			GRANT ALL ON *.* TO 'root'@'%' WITH GRANT OPTION ;
			DROP DATABASE IF EXISTS test ;
			FLUSH PRIVILEGES ;
		EOSQL
<<<<<<< HEAD
=======
		mysql+=( -p"${MYSQL_ROOT_PASSWORD}" )
>>>>>>> cefd45b1

		if [ "$MYSQL_DATABASE" ]; then
			echo "CREATE DATABASE IF NOT EXISTS \`$MYSQL_DATABASE\` ;" | "${mysql[@]}"
			mysql+=( "$MYSQL_DATABASE" )
		fi

		if [ "$MYSQL_USER" -a "$MYSQL_PASSWORD" ]; then
<<<<<<< HEAD
			echo "CREATE USER '"$MYSQL_USER"'@'%' IDENTIFIED BY '"$MYSQL_PASSWORD"' ;" >> "$tempSqlFile"

			if [ "$MYSQL_DATABASE" ]; then
				echo "GRANT ALL ON \`"$MYSQL_DATABASE"\`.* TO '"$MYSQL_USER"'@'%' ;" >> "$tempSqlFile"
=======
			echo "CREATE USER '"$MYSQL_USER"'@'%' IDENTIFIED BY '"$MYSQL_PASSWORD"' ;" | "${mysql[@]}"

			if [ "$MYSQL_DATABASE" ]; then
				echo "GRANT ALL ON \`"$MYSQL_DATABASE"\`.* TO '"$MYSQL_USER"'@'%' ;" | "${mysql[@]}"
>>>>>>> cefd45b1
			fi

			echo 'FLUSH PRIVILEGES ;' | "${mysql[@]}"
		fi

<<<<<<< HEAD
		echo 'FLUSH PRIVILEGES ;' >> "$tempSqlFile"

		mysql -uroot < "$tempSqlFile"

		rm -f "$tempSqlFile"
		kill $(cat "$PIDFILE")
		for i in $(seq 30 -1 0); do
			[ -f "$PIDFILE" ] || break
			echo 'MySQL init process in progress...'
			sleep 1
		done
		if [ $i = 0 ]; then
			echo >&2 'MySQL hangs during init process.'
			exit 1
		fi
		echo 'MySQL init process done. Ready for start up.'
	fi
=======
		echo
		for f in /docker-entrypoint-initdb.d/*; do
			case "$f" in
				*.sh)  echo "$0: running $f"; . "$f" ;;
				*.sql) echo "$0: running $f"; "${mysql[@]}" < "$f" && echo ;;
				*)     echo "$0: ignoring $f" ;;
			esac
			echo
		done

		if ! kill -s TERM "$pid" || ! wait "$pid"; then
			echo >&2 'MySQL init process failed.'
			exit 1
		fi

		echo
		echo 'MySQL init process done. Ready for start up.'
		echo
	fi

	chown -R mysql:mysql "$DATADIR"
>>>>>>> cefd45b1
fi

exec "$@"<|MERGE_RESOLUTION|>--- conflicted
+++ resolved
@@ -1,19 +1,7 @@
 #!/bin/bash
 set -e
 
-<<<<<<< HEAD
-get_option () {
-	local section=$1
-	local option=$2
-	local default=$3
-	ret=$(my_print_defaults $section | grep '^--'${option}'=' | cut -d= -f2-)
-	[ -z "$ret" ] && ret=$default
-	echo $ret
-}
-
-=======
 # if command starts with an option, prepend mysqld
->>>>>>> cefd45b1
 if [ "${1:0:1}" = '-' ]; then
 	set -- mysqld "$@"
 fi
@@ -21,11 +9,6 @@
 if [ "$1" = 'mysqld' ]; then
 	# Get config
 	DATADIR="$("$@" --verbose --help 2>/dev/null | awk '$1 == "datadir" { print $2; exit }')"
-<<<<<<< HEAD
-	SOCKET=$(get_option  mysqld socket "$DATADIR/mysql.sock")
-	PIDFILE=$(get_option mysqld pid-file "/var/run/mysqld/mysqld.pid")
-=======
->>>>>>> cefd45b1
 
 	if [ ! -d "$DATADIR/mysql" ]; then
 		if [ -z "$MYSQL_ROOT_PASSWORD" -a -z "$MYSQL_ALLOW_EMPTY_PASSWORD" ]; then
@@ -33,30 +16,14 @@
 			echo >&2 '  Did you forget to add -e MYSQL_ROOT_PASSWORD=... ?'
 			exit 1
 		fi
-<<<<<<< HEAD
-=======
-
->>>>>>> cefd45b1
 		mkdir -p "$DATADIR"
 		chown -R mysql:mysql "$DATADIR"
 
 		echo 'Running mysql_install_db'
-<<<<<<< HEAD
 		mysql_install_db --user=mysql --datadir="$DATADIR" --rpm
 		echo 'Finished mysql_install_db'
 
 		mysqld --user=mysql --datadir="$DATADIR" --skip-networking &
-		for i in $(seq 30 -1 0); do
-			[ -S "$SOCKET" ] && break
-			echo 'MySQL init process in progress...'
-			sleep 1
-		done
-		if [ $i = 0 ]; then
-=======
-		mysql_install_db --user=mysql --datadir="$DATADIR" --rpm --basedir=/usr/local/mysql
-		echo 'Finished mysql_install_db'
-
-		mysqld --user=mysql --datadir="$DATADIR" --skip-networking --basedir=/usr/local/mysql &
 		pid="$!"
 
 		mysql=( mysql --protocol=socket -uroot )
@@ -69,39 +36,23 @@
 			sleep 1
 		done
 		if [ "$i" = 0 ]; then
->>>>>>> cefd45b1
 			echo >&2 'MySQL init process failed.'
 			exit 1
 		fi
 
-<<<<<<< HEAD
-		# These statements _must_ be on individual lines, and _must_ end with
-		# semicolons (no line breaks or comments are permitted).
-		# TODO proper SQL escaping on ALL the things D:
-
-		tempSqlFile=$(mktemp /tmp/mysql-first-time.XXXXXX.sql)
-		cat > "$tempSqlFile" <<-EOSQL
-			-- What's done in this file shouldn't be replicated
-			SET @@SESSION.SQL_LOG_BIN=0;
-=======
 		mysql_tzinfo_to_sql /usr/share/zoneinfo | "${mysql[@]}" mysql
 
 		"${mysql[@]}" <<-EOSQL
 			-- What's done in this file shouldn't be replicated
 			--  or products like mysql-fabric won't work
 			SET @@SESSION.SQL_LOG_BIN=0;
-			
->>>>>>> cefd45b1
 			DELETE FROM mysql.user ;
 			CREATE USER 'root'@'%' IDENTIFIED BY '${MYSQL_ROOT_PASSWORD}' ;
 			GRANT ALL ON *.* TO 'root'@'%' WITH GRANT OPTION ;
 			DROP DATABASE IF EXISTS test ;
 			FLUSH PRIVILEGES ;
 		EOSQL
-<<<<<<< HEAD
-=======
 		mysql+=( -p"${MYSQL_ROOT_PASSWORD}" )
->>>>>>> cefd45b1
 
 		if [ "$MYSQL_DATABASE" ]; then
 			echo "CREATE DATABASE IF NOT EXISTS \`$MYSQL_DATABASE\` ;" | "${mysql[@]}"
@@ -109,41 +60,15 @@
 		fi
 
 		if [ "$MYSQL_USER" -a "$MYSQL_PASSWORD" ]; then
-<<<<<<< HEAD
-			echo "CREATE USER '"$MYSQL_USER"'@'%' IDENTIFIED BY '"$MYSQL_PASSWORD"' ;" >> "$tempSqlFile"
-
-			if [ "$MYSQL_DATABASE" ]; then
-				echo "GRANT ALL ON \`"$MYSQL_DATABASE"\`.* TO '"$MYSQL_USER"'@'%' ;" >> "$tempSqlFile"
-=======
 			echo "CREATE USER '"$MYSQL_USER"'@'%' IDENTIFIED BY '"$MYSQL_PASSWORD"' ;" | "${mysql[@]}"
 
 			if [ "$MYSQL_DATABASE" ]; then
 				echo "GRANT ALL ON \`"$MYSQL_DATABASE"\`.* TO '"$MYSQL_USER"'@'%' ;" | "${mysql[@]}"
->>>>>>> cefd45b1
 			fi
 
 			echo 'FLUSH PRIVILEGES ;' | "${mysql[@]}"
 		fi
 
-<<<<<<< HEAD
-		echo 'FLUSH PRIVILEGES ;' >> "$tempSqlFile"
-
-		mysql -uroot < "$tempSqlFile"
-
-		rm -f "$tempSqlFile"
-		kill $(cat "$PIDFILE")
-		for i in $(seq 30 -1 0); do
-			[ -f "$PIDFILE" ] || break
-			echo 'MySQL init process in progress...'
-			sleep 1
-		done
-		if [ $i = 0 ]; then
-			echo >&2 'MySQL hangs during init process.'
-			exit 1
-		fi
-		echo 'MySQL init process done. Ready for start up.'
-	fi
-=======
 		echo
 		for f in /docker-entrypoint-initdb.d/*; do
 			case "$f" in
@@ -165,7 +90,6 @@
 	fi
 
 	chown -R mysql:mysql "$DATADIR"
->>>>>>> cefd45b1
 fi
 
 exec "$@"